package strconv

import "core:unicode/utf8"

parse_bool :: proc(s: string) -> (result: bool = false, ok: bool) {
	switch s {
	case "1", "t", "T", "true", "TRUE", "True":
		return true, true;
	case "0", "f", "F", "false", "FALSE", "False":
		return false, true;
	}
	return;
}

_digit_value :: proc(r: rune) -> int {
	ri := int(r);
	v: int = 16;
	switch r {
	case '0'..'9': v = ri-'0';
	case 'a'..'z': v = ri-'a'+10;
	case 'A'..'Z': v = ri-'A'+10;
	}
	return v;
}

parse_i64 :: proc(s: string) -> i64 {
	neg := false;
	if len(s) > 1 {
		switch s[0] {
		case '-':
			neg = true;
			s = s[1:];
		case '+':
			s = s[1:];
		}
	}


	base: i64 = 10;
	if len(s) > 2 && s[0] == '0' {
		switch s[1] {
		case 'b': base =  2;  s = s[2:];
		case 'o': base =  8;  s = s[2:];
		case 'd': base = 10;  s = s[2:];
		case 'z': base = 12;  s = s[2:];
		case 'x': base = 16;  s = s[2:];
		}
	}


	value: i64;
	for r in s {
		if r == '_' {
			continue;
		}

		v := i64(_digit_value(r));
		if v >= base {
			break;
		}
		value *= base;
		value += v;
	}

	if neg do return -value;
	return value;
}

parse_u64 :: proc(s: string) -> u64 {
	neg := false;
	if len(s) > 1 && s[0] == '+' {
		s = s[1:];
	}


	base := u64(10);
	if len(s) > 2 && s[0] == '0' {
		switch s[1] {
		case 'b': base =  2;  s = s[2:];
		case 'o': base =  8;  s = s[2:];
		case 'd': base = 10;  s = s[2:];
		case 'z': base = 12;  s = s[2:];
		case 'x': base = 16;  s = s[2:];
		}
	}


	value: u64;
	for r in s {
		if r == '_' do continue;
		v := u64(_digit_value(r));
		if v >= base do break;
		value *= base;
		value += u64(v);
	}

	if neg do return -value;
	return value;
}


parse_int :: proc(s: string) -> int {
	return int(parse_i64(s));
}
parse_uint :: proc(s: string, base: int) -> uint {
	return uint(parse_u64(s));
}

parse_f32 :: proc(s: string) -> f32 {
	return f32(parse_f64(s));
}


parse_f64 :: proc(s: string) -> f64 {
	if s == "" {
		return 0;
	}
	i := 0;

	sign: f64 = 1;
	switch s[i] {
	case '-': i += 1; sign = -1;
	case '+': i += 1;
	}

	value: f64 = 0;
	for ; i < len(s); i += 1 {
		r := rune(s[i]);
		if r == '_' do continue;

		v := _digit_value(r);
		if v >= 10 do break;
		value *= 10;
		value += f64(v);
	}

	if i < len(s) && s[i] == '.' {
		pow10: f64 = 10;
		i += 1;

		for ; i < len(s); i += 1 {
			r := rune(s[i]);
			if r == '_' do continue;

			v := _digit_value(r);
			if v >= 10 do break;
			value += f64(v)/pow10;
			pow10 *= 10;
		}
	}

	frac := false;
	scale: f64 = 1;

	if i < len(s) && (s[i] == 'e' || s[i] == 'E') {
		i += 1;

		if i < len(s) {
			switch s[i] {
			case '-': i += 1; frac = true;
			case '+': i += 1;
			}

			exp: u32 = 0;
			for ; i < len(s); i += 1 {
				r := rune(s[i]);
				if r == '_' do continue;

				d := u32(_digit_value(r));
				if d >= 10 do break;
				exp = exp * 10 + d;
			}
			if exp > 308 { exp = 308; }

			for exp >= 50 { scale *= 1e50; exp -= 50; }
			for exp >=  8 { scale *=  1e8; exp -=  8; }
			for exp >   0 { scale *=   10; exp -=  1; }
		}
	}

	if frac do return sign * (value/scale);
	return sign * (value*scale);
}


append_bool :: proc(buf: []byte, b: bool) -> string {
	n := 0;
	if b do n = copy(buf, cast([]byte)"true");
	else do n = copy(buf, cast([]byte)"false");
	return string(buf[:n]);
}

append_uint :: proc(buf: []byte, u: u64, base: int) -> string {
	return append_bits(buf, u64(u), base, false, 8*size_of(uint), digits, nil);
}
append_int :: proc(buf: []byte, i: i64, base: int) -> string {
	return append_bits(buf, u64(i), base, true, 8*size_of(int), digits, nil);
}

itoa :: proc(buf: []byte, i: int) -> string {
	return append_int(buf, i64(i), 10);
}
atoi :: proc(s: string) -> int {
	return parse_int(s);
}

append_float :: proc(buf: []byte, f: f64, fmt: byte, prec, bit_size: int) -> string {
	return string(generic_ftoa(buf, f, fmt, prec, bit_size));
}


quote :: proc(buf: []byte, s: string) -> string {
	write_byte :: inline proc(buf: []byte, i: ^int, bytes: ..byte) {
		if i^ >= len(buf) do return;
		n := copy(buf[i^:], bytes[:]);
		i^ += n;
	}

	if buf == nil {
		return "";
	}

	c :: '"';
	i := 0;

	write_byte(buf, &i, c);
	for width := 0; len(s) > 0; s = s[width:] {
		r := rune(s[0]);
		width = 1;
		if r >= utf8.RUNE_SELF {
			r, width = utf8.decode_rune_in_string(s);
		}
		if width == 1 && r == utf8.RUNE_ERROR {
			write_byte(buf, &i, '\\', 'x');
			write_byte(buf, &i, digits[s[0]>>4]);
			write_byte(buf, &i, digits[s[0]&0xf]);
		}
<<<<<<< HEAD
		s2 := quote_rune(buf[i:], r);
		i += len(s2);
=======
		if i < len(buf) {
			s := quote_rune(buf[i:], r);
			i += len(s);
		}
>>>>>>> 1fd677b4
	}
	write_byte(buf, &i, c);
	return string(buf[:i]);
}

quote_rune :: proc(buf: []byte, r: rune) -> string {
	write_byte :: inline proc(buf: []byte, i: ^int, bytes: ..byte) {
		if i^ < len(buf) {
			n := copy(buf[i^:], bytes[:]);
			i^ += n;
		}
	}
	write_string :: inline proc(buf: []byte, i: ^int, s: string) {
		if i^ < len(buf) {
			n := copy(buf[i^:], cast([]byte)s);
			i^ += n;
		}
	}
	write_rune :: inline proc(buf: []byte, i: ^int, r: rune) {
		if i^ < len(buf) {
			b, w := utf8.encode_rune(r);
			n := copy(buf[i^:], b[:w]);
			i^ += n;
		}
	}

	if buf == nil {
		return "";
	}

	i := 0;
	write_byte(buf, &i, '\'');

	switch r {
	case '\a': write_string(buf, &i, "\\a");
	case '\b': write_string(buf, &i, "\\b");
	case '\e': write_string(buf, &i, "\\e");
	case '\f': write_string(buf, &i, "\\f");
	case '\n': write_string(buf, &i, "\\n");
	case '\r': write_string(buf, &i, "\\r");
	case '\t': write_string(buf, &i, "\\t");
	case '\v': write_string(buf, &i, "\\v");
	case:
		if r < 32 {
			write_string(buf, &i, "\\x");
			b: [2]byte;
			s := append_bits(b[:], u64(r), 16, true, 64, digits, nil);
			switch len(s) {
			case 0: write_string(buf, &i, "00");
			case 1: write_rune(buf, &i, '0');
			case 2: write_string(buf, &i, s);
			}
		} else {
			write_rune(buf, &i, r);
		}
	}
	write_byte(buf, &i, '\'');

	return string(buf[:i]);
}<|MERGE_RESOLUTION|>--- conflicted
+++ resolved
@@ -235,15 +235,10 @@
 			write_byte(buf, &i, digits[s[0]>>4]);
 			write_byte(buf, &i, digits[s[0]&0xf]);
 		}
-<<<<<<< HEAD
-		s2 := quote_rune(buf[i:], r);
-		i += len(s2);
-=======
 		if i < len(buf) {
-			s := quote_rune(buf[i:], r);
-			i += len(s);
-		}
->>>>>>> 1fd677b4
+			s2 := quote_rune(buf[i:], r);
+			i += len(s2);
+		}
 	}
 	write_byte(buf, &i, c);
 	return string(buf[:i]);
