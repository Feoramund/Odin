--- conflicted
+++ resolved
@@ -374,10 +374,6 @@
 PTRACE_GET_SYSCALL_INFO       :: PTrace_Get_Syscall_Info_Type(.GET_SYSCALL_INFO)
 PTRACE_GET_RSEQ_CONFIGURATION :: PTrace_Get_RSeq_Configuration_Type(.GET_RSEQ_CONFIGURATION)
 
-<<<<<<< HEAD
-/* Get window size */
-TIOCGWINSZ :: 0x5413
-=======
 MAP_SHARED_VALIDATE :: Map_Flags{.SHARED, .PRIVATE}
 
 MAP_HUGE_SHIFT :: 26
@@ -396,4 +392,6 @@
 MAP_HUGE_1GB        :: transmute(Map_Flags)(u32(30) << MAP_HUGE_SHIFT)
 MAP_HUGE_2GB        :: transmute(Map_Flags)(u32(31) << MAP_HUGE_SHIFT)
 MAP_HUGE_16GB       :: transmute(Map_Flags)(u32(34) << MAP_HUGE_SHIFT)
->>>>>>> d9e08bc5
+
+/* Get window size */
+TIOCGWINSZ :: 0x5413