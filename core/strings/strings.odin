package strings

import "core:mem"
import "core:unicode/utf8"

clone :: proc(s: string, allocator := context.allocator) -> string {
	c := make([]byte, len(s)+1, allocator);
	copy(c, cast([]byte)s);
	c[len(s)] = 0;
	return string(c[:len(s)]);
}

clone_to_cstring :: proc(s: string, allocator := context.allocator) -> cstring {
	c := make([]byte, len(s)+1, allocator);
	copy(c, cast([]byte)s);
	c[len(s)] = 0;
	return cstring(&c[0]);
}

@(deprecated="Please use 'strings.clone'")
new_string :: proc(s: string, allocator := context.allocator) -> string {
	c := make([]byte, len(s)+1, allocator);
	copy(c, cast([]byte)s);
	c[len(s)] = 0;
	return string(c[:len(s)]);
}

@(deprecated="Please use 'strings.clone_to_cstring'")
new_cstring :: proc(s: string, allocator := context.allocator) -> cstring {
	c := make([]byte, len(s)+1, allocator);
	copy(c, cast([]byte)s);
	c[len(s)] = 0;
	return cstring(&c[0]);
}

@(deprecated="Please use a standard cast for cstring to string")
to_odin_string :: proc(str: cstring) -> string {
	return string(str);
}

string_from_ptr :: proc(ptr: ^byte, len: int) -> string {
	return transmute(string)mem.Raw_String{ptr, len};
}

compare :: proc(lhs, rhs: string) -> int {
	return mem.compare(cast([]byte)lhs, cast([]byte)rhs);
}

contains_rune :: proc(s: string, r: rune) -> int {
	for c, offset in s {
		if c == r do return offset;
	}
	return -1;
}

contains :: proc(s, substr: string) -> bool {
	return index(s, substr) >= 0;
}

contains_any :: proc(s, chars: string) -> bool {
	return index_any(s, chars) >= 0;
}


rune_count :: proc(s: string) -> int {
	return utf8.rune_count_in_string(s);
}


equal_fold :: proc(s, t: string) -> bool {
	loop: for s != "" && t != "" {
		sr, tr: rune;
		if s[0] < utf8.RUNE_SELF {
			sr, s = rune(s[0]), s[1:];
		} else {
			r, size := utf8.decode_rune_in_string(s);
			sr, s = r, s[size:];
		}
		if t[0] < utf8.RUNE_SELF {
			tr, t = rune(t[0]), t[1:];
		} else {
			r, size := utf8.decode_rune_in_string(t);
			tr, t = r, t[size:];
		}

		if tr == sr { // easy case
			continue loop;
		}

		if tr < sr {
			tr, sr = sr, tr;
		}

		if tr < utf8.RUNE_SELF {
			switch sr {
			case 'A'..'Z':
				if tr == (sr+'a')-'A' {
					continue loop;
				}
			}
			return false;
		}

		// TODO(bill): Unicode folding

		return false;
	}

	return s == t;
}

has_prefix :: proc(s, prefix: string) -> bool {
	return len(s) >= len(prefix) && s[0:len(prefix)] == prefix;
}

has_suffix :: proc(s, suffix: string) -> bool {
	return len(s) >= len(suffix) && s[len(s)-len(suffix):] == suffix;
}


join :: proc(a: []string, sep: string, allocator := context.allocator) -> string {
	if len(a) == 0 {
		return "";
	}

	n := len(sep) * (len(a) - 1);
	for s in a {
		n += len(s);
	}

	b := make([]byte, n, allocator);
	i := copy(b, cast([]byte)a[0]);
	for s in a[1:] {
		i += copy(b[i:], cast([]byte)sep);
		i += copy(b[i:], cast([]byte)s);
	}
	return string(b);
}

concatenate :: proc(a: []string, allocator := context.allocator) -> string {
	if len(a) == 0 {
		return "";
	}

	n := 0;
	for s in a {
		n += len(s);
	}
	b := make([]byte, n, allocator);
	i := 0;
	for s in a {
		i += copy(b[i:], cast([]byte)s);
	}
	return string(b);
}

index_byte :: proc(s: string, c: byte) -> int {
	for i := 0; i < len(s); i += 1 {
		if s[i] == c do return i;
	}
	return -1;
}

// Returns i1 if c is not present
last_index_byte :: proc(s: string, c: byte) -> int {
	for i := len(s)-1; i >= 0; i -= 1 {
		if s[i] == c do return i;
	}
	return -1;
}

index :: proc(s, substr: string) -> int {
	n := len(substr);
	switch {
	case n == 0:
		return 0;
	case n == 1:
		return index_byte(s, substr[0]);
	case n == len(s):
		if s == substr {
			return 0;
		}
		return -1;
	case n > len(s):
		return -1;
	}

	for i := 0; i < len(s)-n+1; i += 1 {
		x := s[i:i+n];
		if x == substr {
			return i;
		}
	}
	return -1;
}

index_any :: proc(s, chars: string) -> int {
	if chars == "" {
		return -1;
	}

	// TODO(bill): Optimize
	for r, i in s {
		for c in chars {
			if r == c {
				return i;
			}
		}
	}
	return -1;
}

last_index_any :: proc(s, chars: string) -> int {
	if chars == "" {
		return -1;
	}

	for i := len(s); i > 0;  {
		r, w := utf8.decode_last_rune_in_string(s[:i]);
		i -= w;
		for c in chars {
			if r == c {
				return i;
			}
		}
	}
	return -1;
}

count :: proc(s, substr: string) -> int {
	if len(substr) == 0 { // special case
		return rune_count(s) + 1;
	}
	if len(substr) == 1 {
		c := substr[0];
		switch len(s) {
		case 0:
			return 0;
		case 1:
			return int(s[0] == c);
		}
		n := 0;
		for i := 0; i < len(s); i += 1 {
			if s[i] == c {
				n += 1;
			}
		}
		return n;
	}

	// TODO(bill): Use a non-brute for approach
	n := 0;
	for {
		i := index(s, substr);
		if i == -1 {
			return n;
		}
		n += 1;
		s = s[i+len(substr):];
	}
	return n;
}


repeat :: proc(s: string, count: int, allocator := context.allocator) -> string {
	if count < 0 {
		panic("strings: negative repeat count");
	} else if count > 0 && (len(s)*count)/count != len(s) {
		panic("strings: repeat count will cause an overflow");
	}

	b := make([]byte, len(s)*count, allocator);
	i := copy(b, cast([]byte)s);
	for i < len(b) { // 2^N trick to reduce the need to copy
		copy(b[i:], b[:i]);
		i *= 2;
	}
	return string(b);
}

replace_all :: proc(s, old, new: string, allocator := context.allocator) -> (output: string, was_allocation: bool) {
	return replace(s, old, new, -1, allocator);
}

// if n < 0, no limit on the number of replacements
replace :: proc(s, old, new: string, n: int, allocator := context.allocator) -> (output: string, was_allocation: bool) {
	if old == new || n == 0 {
		was_allocation = false;
		output = s;
		return;
	}

	if m := count(s, old); m == 0 {
		was_allocation = false;
		output = s;
		return;
	} else if n < 0 || m < n {
		n = m;
	}


	t := make([]byte, len(s) + n*(len(new) - len(old)), allocator);
	was_allocation = true;

	w := 0;
	start := 0;
	for i := 0; i < n; i += 1 {
		j := start;
		if len(old) == 0 {
			if i > 0 {
				_, width := utf8.decode_rune_in_string(s[start:]);
				j += width;
			}
		} else {
			j += index(s[start:], old);
		}
		w += copy(t[w:], cast([]byte)s[start:j]);
		w += copy(t[w:], cast([]byte)new);
		start = j + len(old);
	}
	w += copy(t[w:], cast([]byte)s[start:]);
	output = string(t[0:w]);
	return;
}

is_ascii_space :: proc(r: rune) -> bool {
	switch r {
	case '\t', '\n', '\v', '\f', '\r', ' ':
		return true;
	}
	return false;
}

is_space :: proc(r: rune) -> bool {
	if r < 0x2000 {
		switch r {
		case '\t', '\n', '\v', '\f', '\r', ' ', 0x85, 0xa0, 0x1680:
			return true;
		}
	} else {
		if r <= 0x200a {
			return true;
		}
		switch r {
		case 0x2028, 0x2029, 0x202f, 0x205f, 0x3000:
			return true;
		}
	}
	return false;
}

is_null :: proc(r: rune) -> bool {
	return r == 0x0000;
}

index_proc :: proc(s: string, p: proc(rune) -> bool, truth := true) -> int {
	for r, i in s {
		if p(r) == truth {
			return i;
		}
	}
	return -1;
}

index_proc_with_state :: proc(s: string, p: proc(rawptr, rune) -> bool, state: rawptr, truth := true) -> int {
	for r, i in s {
		if p(state, r) == truth {
			return i;
		}
	}
	return -1;
}

last_index_proc :: proc(s: string, p: proc(rune) -> bool, truth := true) -> int {
	// TODO(bill): Probably use Rabin-Karp Search
	for i := len(s); i > 0; {
		r, size := utf8.decode_last_rune_in_string(s[:i]);
		i -= size;
		if p(r) == truth {
			return i;
		}
	}
	return -1;
}

last_index_proc_with_state :: proc(s: string, p: proc(rawptr, rune) -> bool, state: rawptr, truth := true) -> int {
	// TODO(bill): Probably use Rabin-Karp Search
	for i := len(s); i > 0; {
		r, size := utf8.decode_last_rune_in_string(s[:i]);
		i -= size;
		if p(state, r) == truth {
			return i;
		}
	}
	return -1;
}

trim_left_proc :: proc(s: string, p: proc(rune) -> bool) -> string {
	i := index_proc(s, p, false);
	if i == -1 {
		return "";
	}
	return s[i:];
}


index_rune :: proc(s: string, r: rune) -> int {
	switch {
	case 0 <= r && r < utf8.RUNE_SELF:
		return index_byte(s, byte(r));

	case r == utf8.RUNE_ERROR:
		for c, i in s {
			if c == utf8.RUNE_ERROR {
				return i;
			}
		}
		return -1;

	case !utf8.valid_rune(r):
		return -1;
	}

	b, w := utf8.encode_rune(r);
	return index(s, string(b[:w]));
}


trim_left_proc_with_state :: proc(s: string, p: proc(rawptr, rune) -> bool, state: rawptr) -> string {
	i := index_proc_with_state(s, p, state, false);
	if i == -1 {
		return "";
	}
	return s[i:];
}

trim_right_proc :: proc(s: string, p: proc(rune) -> bool) -> string {
	i := last_index_proc(s, p, false);
	if i >= 0 && s[i] >= utf8.RUNE_SELF {
		_, w := utf8.decode_rune_in_string(s[i:]);
		i += w;
	} else {
		i += 1;
	}
	return s[0:i];
}

trim_right_proc_with_state :: proc(s: string, p: proc(rawptr, rune) -> bool, state: rawptr) -> string {
	i := last_index_proc_with_state(s, p, state, false);
	if i >= 0 && s[i] >= utf8.RUNE_SELF {
		_, w := utf8.decode_rune_in_string(s[i:]);
		i += w;
	} else {
		i += 1;
	}
	return s[0:i];
}


is_in_cutset :: proc(state: rawptr, r: rune) -> bool {
	if state == nil {
		return false;
	}
	cutset := (^string)(state)^;
	for c in cutset {
		if r == c {
			return true;
		}
	}
	return false;
}


trim_left :: proc(s: string, cutset: string) -> string {
	if s == "" || cutset == "" {
		return s;
	}
	return trim_left_proc_with_state(s, is_in_cutset, &cutset);
}

trim_right :: proc(s: string, cutset: string) -> string {
	if s == "" || cutset == "" {
		return s;
	}
	return trim_right_proc_with_state(s, is_in_cutset, &cutset);
}

trim :: proc(s: string, cutset: string) -> string {
	return trim_right(trim_left(s, cutset), cutset);
}

trim_left_space :: proc(s: string) -> string {
	return trim_left_proc(s, is_space);
}

trim_right_space :: proc(s: string) -> string {
	return trim_right_proc(s, is_space);
}

trim_space :: proc(s: string) -> string {
	return trim_right_space(trim_left_space(s));
}


trim_left_null :: proc(s: string) -> string {
	return trim_left_proc(s, is_null);
}

trim_right_null :: proc(s: string) -> string {
	return trim_right_proc(s, is_null);
}

trim_null :: proc(s: string) -> string {
	return trim_right_null(trim_left_null(s));
}

<<<<<<< HEAD

// returns a slice of sub-strings into `s`
// `allocator` is used only for the slice
// `skip_empty=true` does not return zero-length substrings
split :: proc{split_single, split_multi};

split_single :: proc(s, substr: string, skip_empty := false, allocator := context.temp_allocator) -> []string #no_bounds_check {
    if s == "" || substr == "" do return nil;

    sublen := len(substr);
    shared := len(s) - sublen;

    if shared <= 0 {
        return nil;
    }

    // number, index, last
    n, i, l := 0, 0, 0;

    // count results
	first_pass: for i <= shared {
        if s[i:i+sublen] == substr {
            if !skip_empty || i - l > 0 {
                n += 1;
            }

            i += sublen;
            l  = i;
        } else {
            _, skip := utf8.decode_rune_in_string(s[i:]);
            i += skip;
        }
    }

    if !skip_empty || len(s) - l > 0 { 
        n += 1;
    }

    if n < 1 {
    	// no results
        return nil;
    }

    buf := make([]string, n, allocator);

    n, i, l = 0, 0, 0;

    // slice results
    second_pass: for i <= shared {
        if s[i:i+sublen] == substr {
            if !skip_empty || i - l > 0 {
                buf[n] = s[l:i];
                n += 1;
            }

            i += sublen;
            l  = i;
        } else {
            _, skip := utf8.decode_rune_in_string(s[i:]);
            i += skip;
        }
    }

    if !skip_empty || len(s) - l > 0 {
        buf[n] = s[l:];
    }

    return buf;
}

split_multi :: proc(s: string, substrs: []string, skip_empty := false, allocator := context.temp_allocator) -> []string #no_bounds_check {
    if s == "" || len(substrs) <= 0 {
    	return nil;
    }

    sublen := len(substrs[0]);
    
    for substr in substrs[1:] {
    	sublen = min(sublen, len(substr));
    }

    shared := len(s) - sublen;

    if shared <= 0 {
        return nil;
    }

    // number, index, last
    n, i, l := 0, 0, 0;

    // count results
    first_pass: for i <= shared {
    	for substr in substrs {
		    if s[i:i+sublen] == substr {
		        if !skip_empty || i - l > 0 {
		            n += 1;
		        }

		        i += sublen;
		        l  = i;

		        continue first_pass;
		    }
    	}
	    
	    _, skip := utf8.decode_rune_in_string(s[i:]);
        i += skip;
    }

    if !skip_empty || len(s) - l > 0 { 
        n += 1;
    }

    if n < 1 {
    	// no results
        return nil;
    }

    buf := make([]string, n, allocator);

    n, i, l = 0, 0, 0;

    // slice results
    second_pass: for i <= shared {
    	for substr in substrs {
		    if s[i:i+sublen] == substr {
		        if !skip_empty || i - l > 0 {
		            buf[n] = s[l:i];
		            n += 1;
		        }

		        i += sublen;
		        l  = i;

		        continue second_pass;
		    }
    	}

	    _, skip := utf8.decode_rune_in_string(s[i:]);
	    i += skip;
    }

    if !skip_empty || len(s) - l > 0 {
        buf[n] = s[l:];
    }

    return buf;
=======
// scrub scruvs invalid utf-8 characters and replaces them with the replacement string
// Adjacent invalid bytes are only replaced once
scrub :: proc(str: string, replacement: string, allocator := context.allocator) -> string {
	b := make_builder(allocator);;
	grow_builder(&b, len(str));

	has_error := false;
	cursor := 0;
	origin := str;

	for len(str) > 0 {
		r, w := utf8.decode_rune_in_string(str);

		if r == utf8.RUNE_ERROR {
			if !has_error {
				has_error = true;
				write_string(&b, origin[:cursor]);
			}
		} else if has_error {
			has_error = false;
			write_string(&b, replacement);

			origin = origin[cursor:];
			cursor = 0;
		}

		cursor += w;
		str = str[w:];
	}

	return to_string(b);
}


reverse :: proc(str: string, allocator := context.allocator) -> string {
	n := len(str);
	buf := make([]byte, n);
	i := 0;

	for len(str) > 0 {
		_, w := utf8.decode_rune_in_string(str);
		copy(buf[i:], cast([]byte)str[:w]);
		str = str[w:];
	}
	return string(buf);
}

expand_tabs :: proc(str: string, tab_size: int, allocator := context.allocator) -> string {
	if tab_size <= 0 {
		panic("tab size must be positive");
	}

	if str == "" {
		return "";
	}

	b := make_builder(allocator);

	column: int;

	for len(str) > 0 {
		r, w := utf8.decode_rune_in_string(str);

		if r == '\t' {
			expand := tab_size - column%tab_size;

			for i := 0; i < expand; i += 1 {
				write_byte(&b, ' ');
			}

			column += expand;
		} else {
			if r == '\n' {
				column = 0;
			} else {
				column += w;
			}

			write_rune(&b, r);
		}

		str = str[w:];
	}

	return to_string(b);
}


partition :: proc(str, sep: string) -> (head, match, tail: string) {
	i := index(str, sep);
	if i == -1 {
		head = str;
		return;
	}

	head = str[:i];
	match = str[i:i+len(sep)];
	tail = str[i+len(sep):];
	return;
}

center_justify :: centre_justify; // NOTE(bill): Because Americans exist

// centre_justify returns a string with a pad string at boths sides if the str's rune length is smaller than length
centre_justify :: proc(str: string, length: int, pad: string, allocator := context.allocator) -> string {
	n := rune_count(str);
	if n >= length || pad == "" {
		return clone(str, allocator);
	}

	remains := length-1;
	pad_len := rune_count(pad);

	b := make_builder(allocator);
	grow_builder(&b, len(str) + (remains/pad_len + 1)*len(pad));

	write_pad_string(&b, pad, pad_len, remains/2);
	write_string(&b, str);
	write_pad_string(&b, pad, pad_len, (remains+1)/2);

	return to_string(b);
}

// left_justify returns a string with a pad string at left side if the str's rune length is smaller than length
left_justify :: proc(str: string, length: int, pad: string, allocator := context.allocator) -> string {
	n := rune_count(str);
	if n >= length || pad == "" {
		return clone(str, allocator);
	}

	remains := length-1;
	pad_len := rune_count(pad);

	b := make_builder(allocator);
	grow_builder(&b, len(str) + (remains/pad_len + 1)*len(pad));

	write_string(&b, str);
	write_pad_string(&b, pad, pad_len, remains);

	return to_string(b);
}

// right_justify returns a string with a pad string at right side if the str's rune length is smaller than length
right_justify :: proc(str: string, length: int, pad: string, allocator := context.allocator) -> string {
	n := rune_count(str);
	if n >= length || pad == "" {
		return clone(str, allocator);
	}

	remains := length-1;
	pad_len := rune_count(pad);

	b := make_builder(allocator);
	grow_builder(&b, len(str) + (remains/pad_len + 1)*len(pad));

	write_pad_string(&b, pad, pad_len, remains);
	write_string(&b, str);

	return to_string(b);
}


@private
write_pad_string :: proc(b: ^Builder, pad: string, pad_len, remains: int) {
	repeats := remains / pad_len;

	for i := 0; i < repeats; i += 1 {
		write_string(b, pad);
	}

	remains = remains % pad_len;

	if remains != 0 do for i := 0; i < remains; i += 1 {
		r, w := utf8.decode_rune_in_string(pad);
		write_rune(b, r);
		pad = pad[w:];
	}
>>>>>>> 290c1112
}<|MERGE_RESOLUTION|>--- conflicted
+++ resolved
@@ -514,7 +514,6 @@
 	return trim_right_null(trim_left_null(s));
 }
 
-<<<<<<< HEAD
 
 // returns a slice of sub-strings into `s`
 // `allocator` is used only for the slice
@@ -662,7 +661,8 @@
     }
 
     return buf;
-=======
+}
+
 // scrub scruvs invalid utf-8 characters and replaces them with the replacement string
 // Adjacent invalid bytes are only replaced once
 scrub :: proc(str: string, replacement: string, allocator := context.allocator) -> string {
@@ -840,5 +840,4 @@
 		write_rune(b, r);
 		pad = pad[w:];
 	}
->>>>>>> 290c1112
 }